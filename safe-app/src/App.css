--- conflicted
+++ resolved
@@ -23,21 +23,6 @@
 .safe-app {
   width: 100%;
   max-width: 800px;
-<<<<<<< HEAD
-  min-height: 80vh;
-  background: white;
-  display: flex;
-  flex-direction: column;
-  border: 3px solid #12ff80;
-  border-radius: 16px;
-  box-shadow: 0 4px 20px rgba(0, 0, 0, 0.1);
-  overflow: hidden;
-}
-
-.safe-app-header {
-  padding: 24px 32px;
-  border-bottom: 1px solid #e2e8f0;
-=======
   background: white;
   border: 3px solid #12ff80;
   border-radius: 16px;
@@ -46,7 +31,6 @@
 }
 
 .safe-app-header {
->>>>>>> 612c5234
   display: flex;
   justify-content: space-between;
   align-items: center;
@@ -57,28 +41,12 @@
   font-size: 24px;
   font-weight: 700;
   color: #121312;
-<<<<<<< HEAD
-  margin: 0;
-=======
->>>>>>> 612c5234
   text-transform: uppercase;
   letter-spacing: 1px;
 }
 
-.connect-status {
-  background: #12ff80;
-  border: none;
-  border-radius: 8px;
-  color: #121312;
-  font-size: 16px;
-  font-weight: 700;
-  padding: 12px 24px;
-  cursor: default;
-}
-
-.action-buttons {
-  display: flex;
-<<<<<<< HEAD
+.safe-info {
+  display: flex;
   flex-direction: column;
   align-items: flex-end;
   gap: 16px;
@@ -104,7 +72,21 @@
 .safe-address {
   font-family: 'SF Mono', Monaco, 'Cascadia Code', monospace;
   font-size: 12px;
-=======
+  color: #121312;
+  font-weight: 600;
+}
+
+.chain-id {
+  font-size: 12px;
+  font-weight: 600;
+  background: #12ff80;
+  padding: 6px 12px;
+  border-radius: 6px;
+  color: #121312;
+}
+
+.action-buttons {
+  display: flex;
   gap: 16px;
   margin-bottom: 32px;
 }
@@ -114,7 +96,6 @@
   background: white;
   border: 2px solid #121312;
   border-radius: 8px;
->>>>>>> 612c5234
   color: #121312;
   font-size: 18px;
   font-weight: 600;
@@ -123,20 +104,6 @@
   transition: all 0.2s;
 }
 
-<<<<<<< HEAD
-.chain-id {
-  font-size: 12px;
-  font-weight: 600;
-  background: #12ff80;
-  padding: 6px 12px;
-  border-radius: 6px;
-  color: #121312;
-}
-
-.safe-app-content {
-  flex: 1;
-  padding: 32px;
-=======
 .action-button:hover {
   background: #f0f0f0;
 }
@@ -163,7 +130,6 @@
   border-radius: 8px;
   padding: 16px;
   margin-bottom: 12px;
->>>>>>> 612c5234
   display: flex;
   justify-content: space-between;
   align-items: center;
@@ -179,7 +145,6 @@
   color: #636669;
   font-weight: 500;
 }
-
 .input-section {
   margin-bottom: 24px;
 }
@@ -348,15 +313,9 @@
 }
 
 .footer {
-<<<<<<< HEAD
-  padding: 24px 32px;
-  border-top: 1px solid #e2e8f0;
-  margin-top: auto;
-=======
   margin-top: 32px;
   padding-top: 20px;
   border-top: 1px solid #e2e8f0;
->>>>>>> 612c5234
   text-align: center;
 }
 
@@ -390,26 +349,16 @@
 @media (max-width: 768px) {
   body {
     padding: 10px;
-<<<<<<< HEAD
-    align-items: flex-start;
-  }
-
-  .safe-app {
-    min-height: 90vh;
-=======
   }
 
   .safe-app {
     padding: 20px;
->>>>>>> 612c5234
   }
 
   .safe-app-header {
     flex-direction: column;
     gap: 16px;
-<<<<<<< HEAD
-    align-items: flex-start;
-    padding: 20px;
+    align-items: center;
   }
 
   .safe-info {
@@ -421,23 +370,12 @@
     align-items: flex-start;
   }
 
-  .safe-app-header h1 {
-    font-size: 20px;
-  }
-
-  .safe-app-content {
-    padding: 20px;
-=======
-    align-items: center;
-  }
-
   .safe-app-title {
     font-size: 20px;
   }
 
   .action-buttons {
     flex-direction: column;
->>>>>>> 612c5234
   }
 
   .button-section {
